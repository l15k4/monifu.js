--- conflicted
+++ resolved
@@ -16,29 +16,14 @@
  
 package monifu.reactive
 
-<<<<<<< HEAD
-=======
-import java.util.concurrent.{CountDownLatch, TimeUnit}
-import monifu.concurrent.Implicits.scheduler
->>>>>>> 006dcbe8
 import monifu.reactive.Ack.Continue
 import monifu.reactive.BufferPolicy.{OverflowTriggering, BackPressured, Unbounded}
 import monifu.reactive.Notification.OnNext
 import monifu.reactive.subjects.BehaviorSubject
-<<<<<<< HEAD
-
 import concurrent.duration._
-
 import scala.concurrent.Future
 import scala.scalajs.test.JasmineTest
-
-import monifu.concurrent.Scheduler.Implicits.global
-=======
-import org.scalatest.FunSpec
-import scala.concurrent.ExecutionContext.Implicits.global
-import scala.concurrent.duration._
-import scala.concurrent.{Await, Future}
->>>>>>> 006dcbe8
+import monifu.concurrent.Implicits._
 
 
 /**
@@ -314,15 +299,15 @@
     }
 
     it("should observeOn") {
-      expectInt(Observable.unit(1).observeOn(global, Unbounded).sum.asFuture, 1, -1)
-
-      expectInt(Observable.unit(1).observeOn(global, BackPressured(2)).sum.asFuture, 1, -1)
-
-      expectInt(Observable.unit(1).observeOn(global, BackPressured(1000)).sum.asFuture, 1, -1)
-
-      expectInt(Observable.unit(1).observeOn(global, OverflowTriggering(2)).sum.asFuture, 1, -1)
-
-      expectInt(Observable.unit(1).observeOn(global, OverflowTriggering(1000)).sum.asFuture, 1, -1)
+      expectInt(Observable.unit(1).observeOn(executionContext, Unbounded).sum.asFuture, 1, -1)
+
+      expectInt(Observable.unit(1).observeOn(executionContext, BackPressured(2)).sum.asFuture, 1, -1)
+
+      expectInt(Observable.unit(1).observeOn(executionContext, BackPressured(1000)).sum.asFuture, 1, -1)
+
+      expectInt(Observable.unit(1).observeOn(executionContext, OverflowTriggering(2)).sum.asFuture, 1, -1)
+
+      expectInt(Observable.unit(1).observeOn(executionContext, OverflowTriggering(1000)).sum.asFuture, 1, -1)
     }
 
     it("should distinct") {
@@ -338,7 +323,7 @@
     }
 
     it("should subscribeOn") {
-      expectInt(Observable.unit(1).subscribeOn(global).asFuture, 1, -1)
+      expectInt(Observable.unit(1).subscribeOn(executionContext).asFuture, 1, -1)
     }
 
     it("should materialize") {
