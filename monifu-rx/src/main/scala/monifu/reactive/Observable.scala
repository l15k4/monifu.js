--- conflicted
+++ resolved
@@ -683,62 +683,6 @@
   /**
    * Returns the values from the source Observable until the other
    * Observable produces a value.
-<<<<<<< HEAD
-   */
-  def takeUntil[U](other: Observable[U]): Observable[T] =
-    Observable.create { observer =>
-      var done = false
-
-      unsafeSubscribe(new Observer[T] {
-        def onNext(elem: T) = {
-          if (done) {
-            Cancel
-          } else {
-            observer.onNext(elem).onCancel {
-              done = true
-            }
-          }
-        }
-
-        def onError(ex: Throwable) {
-          if (!done) {
-            done = true
-            observer.onError(ex)
-          }
-        }
-
-        def onComplete() {
-          if (!done) {
-            done = true
-            observer.onComplete()
-          }
-        }
-      })
-
-      other.unsafeSubscribe(new Observer[U] {
-        def onNext(elem: U) = {
-          if (!done) {
-            done = true
-            observer.onComplete()
-          }
-
-          Cancel
-        }
-
-        def onError(ex: Throwable) {
-          if (!done) {
-            done = true
-            observer.onError(ex)
-          }
-        }
-
-        def onComplete() {
-          if (!done) {
-            done = true
-            observer.onComplete()
-          }
-        }
-=======
    *
    * The second Observable can cause takeUntil to quit emitting items
    * either by emitting an event or by completing with
@@ -748,31 +692,24 @@
    */
   def takeUntil[U](other: Observable[U]): Observable[T] =
     Observable.create { observer =>
-      // we've got contention between the source and the other observable
-      // and we can't use an Atomic here because of `onNext`, so we are
-      // forced to use a lock in order to preserve the non-concurrency
-      // clause in the contract
-      val lock = SpinLock()
-      // must be at all times synchronized by lock
       var isDone = false
 
-      def terminate(ex: Throwable = null): Unit =
-        lock.enter {
-          if (!isDone) {
-            isDone = true
-            if (ex == null)
-              observer.onComplete()
-            else
-              observer.onError(ex)
-          }
-        }
-
-      unsafeSubscribe(new Observer[T] {
-        def onNext(elem: T) = lock.enter {
+      def terminate(ex: Throwable = null): Unit = {
+        if (!isDone) {
+          isDone = true
+          if (ex == null)
+            observer.onComplete()
+          else
+            observer.onError(ex)
+        }
+      }
+
+      unsafeSubscribe(new Observer[T] {
+        def onNext(elem: T) = {
           if (isDone) Cancel
           else
             observer.onNext(elem).onCancel {
-              lock.enter { isDone = true }
+              isDone = true 
             }
         }
 
@@ -788,7 +725,6 @@
 
         def onError(ex: Throwable) = terminate(ex)
         def onComplete() = terminate()
->>>>>>> 9567ca2b
       })
     }
 
@@ -1509,21 +1445,6 @@
     }
 
   /**
-   *
-   * @param future
-   * @return
-   */
-  def delaySubscription(future: Future[_]): Observable[T] =
-    Observable.create { observer =>
-      future.onComplete {
-        case Success(_) =>
-          unsafeSubscribe(observer)
-        case Failure(ex) =>
-          observer.onError(ex)
-      }
-    }
-
-  /**
    * Applies a binary operator to a start value and all elements of this Observable,
    * going left to right and returns a new Observable that emits only one item
    * before `onComplete`.
